--- conflicted
+++ resolved
@@ -9,10 +9,5 @@
 
   tasks:
     - name: Stopping SM cluster instances
-<<<<<<< HEAD
-      shell: python aws_instance_manager.py stop --key-name {{ aws_key_name }}
-             --components {{ components }} --stage {{ stage }} --region {{ aws_region }}
-=======
       shell: python3 aws_instance_manager.py stop --key-name {{ aws_key_name }}
-             --components {{ components }} --stage {{ stage }}
->>>>>>> d440c0a2
+             --components {{ components }} --stage {{ stage }}