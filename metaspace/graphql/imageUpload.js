--- conflicted
+++ resolved
@@ -112,11 +112,7 @@
       destination: async (req, file, cb) => {
         try {
           let subdir = crypto.randomBytes(2).toString('hex').slice(1),  // 3 letter sub-folder name
-<<<<<<< HEAD
-            dest = path.join(storageRootDir, basePath, categoryPath, subdir);
-=======
             dest = path.join(storageRootDir, categoryPath, subdir);
->>>>>>> 0bf5ac61
           await fs.ensureDir(dest);
           cb(null, dest);
         }
@@ -136,11 +132,7 @@
       function (req, res, next) {
         let subdir = req.params.image_id.slice(0, 3),
           fname = req.params.image_id.slice(3);
-<<<<<<< HEAD
-        req.url = path.join(basePath, categoryPath, subdir, fname);
-=======
         req.url = path.join(categoryPath, subdir, fname);
->>>>>>> 0bf5ac61
         next();
       });
     const options = {
@@ -166,11 +158,7 @@
         try {
           let subdir = req.params.image_id.slice(0, 3),
             fname = req.params.image_id.slice(3);
-<<<<<<< HEAD
-          const imgPath = path.join(storageRootDir, basePath, categoryPath, subdir, fname);
-=======
           const imgPath = path.join(storageRootDir, categoryPath, subdir, fname);
->>>>>>> 0bf5ac61
           await fs.unlink(imgPath);
           res.status(202).json();
         }
