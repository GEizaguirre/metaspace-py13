const sprintf = require('sprintf-js'),
  fetch = require('node-fetch'),
  jwt = require('jwt-simple'),
  {UserError} = require('graphql-errors');

const config = require('config'),
  {esSearchResults, esCountResults, esCountGroupedResults,
   esAnnotationByID, esDatasetByID} = require('./esConnector'),
  {datasetFilters, dsField, getPgField, SubstringMatchFilter} = require('./datasetFilters.js'),
  {generateProcessingConfig, metadataChangeSlackNotify,
    metadataUpdateFailedSlackNotify, logger, pubsub, db} = require("./utils.js");

function publishDatasetStatusUpdate(ds_id, status, attempt=1) {
  // wait until updates are reflected in ES so that clients don't have to care
  const maxAttempts = 5;
  esDatasetByID(ds_id).then(function(ds) {
    if (attempt > maxAttempts) {
      console.warn(`Failed to propagate dataset update for ${ds_id}`);
      return;
    }
    console.log(attempt, status, ds === null);

    if (ds === null && status == 'DELETED') {
      setTimeout(() => { pubsub.publish('datasetDeleted', {datasetId: ds_id}); }, 1000);
    } else if (ds !== null && status != 'DELETED') {
      const dataset = Object.assign({}, ds, {status});
      pubsub.publish('datasetStatusUpdated', {dataset});
    } else {
      setTimeout(publishDatasetStatusUpdate,
                 50 * attempt * attempt,
                 ds_id, status, attempt + 1);
    }
  });
}

let queue = require('amqplib').connect(`amqp://${config.rabbitmq.user}:${config.rabbitmq.password}@${config.rabbitmq.host}`);
let rabbitmqChannel = 'sm_dataset_status';
queue.then(function(conn) {
  return conn.createChannel();
}).then(function(ch) {
  return ch.assertQueue(rabbitmqChannel).then(function(ok) {
    return ch.consume(rabbitmqChannel, function(msg) {
      const {ds_id, status} = JSON.parse(msg.content.toString());
      if (['QUEUED', 'STARTED', 'FINISHED', 'FAILED', 'DELETED'].indexOf(status) >= 0)
        publishDatasetStatusUpdate(ds_id, status);
      ch.ack(msg);
    });
  });
}).catch(console.warn);

function checkPermissions(datasetId, payload) {
  return db.select().from('dataset').where('id', '=', datasetId)
    .then(records => {
      if (records.length == 0)
        throw new UserError(`No dataset with specified id: ${datasetId}`);
      metadata = records[0].metadata;

      let allowUpdate = false;
      if (payload.role == 'admin')
        allowUpdate = true;
      else if (payload.email == metadata.Submitted_By.Submitter.Email)
        allowUpdate = true;
      if (!allowUpdate)
        throw new UserError(`You don't have permissions to edit the dataset: ${datasetId}`);
    });
}

function baseDatasetQuery() {
  return db.from(function() {
    this.select(db.raw('dataset.id as id'),
                'name',
                db.raw('max(finish) as last_finished'),
                db.raw('dataset.status as status'),
                'metadata', 'config', 'input_path')
        .from('dataset').leftJoin('job', 'dataset.id', 'job.ds_id')
        .groupBy('dataset.id').as('tmp');
  });
}

function checkFetchRes(resp) {
  if (resp.ok) {
    return resp
  } else {
    throw new Error(`An error occurred during fetch request - status ${resp.status}`);
  }
}

const Resolvers = {
  Person: {
    name(obj) { return obj.First_Name; },
    surname(obj) { return obj.Surname; },
    email(obj) { return obj.Email; }
  },

  Query: {
    dataset(_, { id }) {
      return esDatasetByID(id);
    },

    allDatasets(_, args) {
      args.datasetFilter = args.filter;
      args.filter = {};
      return esSearchResults(args, 'dataset');
    },

    allAnnotations(_, args) {
      return esSearchResults(args, 'annotation');
    },

    countDatasets(_, args) {
      args.datasetFilter = args.filter;
      args.filter = {};
      return esCountResults(args, 'dataset');
    },

    countDatasetsPerGroup(_, {query}) {
      const args = {
        datasetFilter: query.filter,
        simpleQuery: query.simpleQuery,
        filter: {},
        groupingFields: query.fields
      };
      return esCountGroupedResults(args, 'dataset');
    },

    countAnnotations(_, args) {
      return esCountResults(args, 'annotation');
    },

    annotation(_, { id }) {
      return esAnnotationByID(id);
    },

    metadataSuggestions(_, { field, query, limit }) {
      let f = new SubstringMatchFilter(field, {}),
          q = db.select(db.raw(f.pgField + " as field")).select().from('dataset')
                .groupBy('field').orderByRaw('count(*) desc').limit(limit);
      return f.pgFilter(q, query).orderBy('field', 'asc')
              .then(results => results.map(row => row['field']));
    },

    adductSuggestions() {
      return config.default_adducts['-'].map(a => {
        return {adduct: a, charge: -1};
      }).concat(config.default_adducts['+'].map(a => {
        return {adduct: a, charge: 1};
      }));
    },

    peopleSuggestions(_, { role, query }) {
      const schemaPath = 'Submitted_By.' + (role == 'PI' ? 'Principal_Investigator' : 'Submitter');
      const p1 = schemaPath + '.First_Name',
            p2 = schemaPath + '.Surname',
            f1 = getPgField(p1),
            f2 = getPgField(p2);
      const q = db.distinct(db.raw(`${f1} as name, ${f2} as surname`)).select().from('dataset')
                  .whereRaw(`${f1} ILIKE ? OR ${f2} ILIKE ?`, ['%' + query + '%', '%' + query + '%']);
      logger.info(q.toString());
      return q.orderBy('name', 'asc').orderBy('surname', 'asc')
              .then(results => results.map(r => ({First_Name: r.name, Surname: r.surname, Email: ''})))
    },

    molecularDatabases(_, args) {
      const host = config.services.moldb_service_host;
      return fetch(`http://${host}/v1/databases`)
        .then(res => res.json())
        .then((body) => {
          let mol_dbs = body['data'];
          logger.debug(`Molecular databases: ` + JSON.stringify(mol_dbs));
          return mol_dbs;
        })
        .catch((e) => { logger.error(e); return null; })
    },

    opticalImageUrl(_, {datasetId, zoom}) {
      const intZoom = zoom <= 1.5 ? 1 : (zoom <= 3 ? 2 : (zoom <= 6 ? 4 : 8));
<<<<<<< HEAD
      return db.select().from('optical_image')
               .where('ds_id', '=', datasetId)
               .where('zoom', '=', intZoom)
               .then(records => {
                 if (records.length > 0)
                   return '/fs/optical_images/' + records[0].id;
                 else
                   return null;
               })
               .catch((e) => {
                 logger.error(e);
               })
=======
      return pg.select().from('optical_image')
          .where('ds_id', '=', datasetId)
          .where('zoom', '=', intZoom)
          .then(records => {
              if (records.length > 0)
                  return '/optical_images/' + records[0].id;
              else
                  return null;
          })
          .catch((e) => {
              logger.error(e);
          })
>>>>>>> 4136ecdc
    },

    rawOpticalImage(_, {datasetId}) {
      return db.select().from('dataset')
        .where('id', '=', datasetId)
        .then(records => {
          if (records.length > 0)
            return {
              url: '/fs/raw_optical_images/' + records[0].optical_image,
              transform: records[0].transform
            };
          else
            return null;
        })
        .catch((e) => {
          logger.error(e);
        })
    }
  },

  Analyzer: {
    resolvingPower(msInfo, { mz }) {
      const rpMz = msInfo.rp.mz,
        rpRp = msInfo.rp.Resolving_Power;
      if (msInfo.type.toUpperCase() == 'ORBITRAP')
        return Math.sqrt(rpMz / mz) * rpRp;
      else if (msInfo.type.toUpperCase() == 'FTICR')
        return (rpMz / mz) * rpRp;
      else
        return rpRp;
    }
  },

  Dataset: {
    id(ds) {
      return ds._source.ds_id;
    },

    name(ds) {
      return ds._source.ds_name;
    },

    configJson(ds) {
      return JSON.stringify(ds._source.ds_config);
    },

    metadataJson(ds) {
      return JSON.stringify(ds._source.ds_meta);
    },

    acquisitionGeometry(ds) {
      return JSON.stringify(ds._source.ds_acq_geometry);
    },

    institution(ds) { return dsField(ds, 'institution'); },
    organism(ds) { return dsField(ds, 'organism'); },
    organismPart(ds) { return dsField(ds, 'organismPart'); },
    condition(ds) { return dsField(ds, 'condition'); },
    growthConditions(ds) { return dsField(ds, 'growthConditions'); },
    polarity(ds) { return dsField(ds, 'polarity').toUpperCase(); },
    ionisationSource(ds) { return dsField(ds, 'ionisationSource'); },
    maldiMatrix(ds) { return dsField(ds, 'maldiMatrix'); },
    metadataType(ds) { return dsField(ds, 'metadataType'); },

    submitter(ds) {
      return ds._source.ds_meta.Submitted_By.Submitter;
    },

    principalInvestigator(ds) {
      return ds._source.ds_meta.Submitted_By.Principal_Investigator;
    },

    analyzer(ds) {
      const msInfo = ds._source.ds_meta.MS_Analysis;
      return {
        'type': msInfo.Analyzer,
        'rp': msInfo.Detector_Resolving_Power
      };
    },

    status(ds) {
      return ds._source.ds_status;
    },

    inputPath(ds) {
      return ds._source.ds_input_path;
    },

    uploadDateTime(ds) {
      return ds._source.ds_upload_dt;
    },

    fdrCounts(ds, {inpFdrLvls}) {
      let outFdrLvls = [], outFdrCounts = [];
      if(ds._source.annotation_counts && ds._source.ds_status === 'FINISHED') {
        let inpAllLvlCounts = ds._source.annotation_counts[0].counts;
        inpFdrLvls.forEach(lvl => {
          let findRes = inpAllLvlCounts.find(lvlCount => {
            return lvlCount.level === lvl
          });
          if (findRes) {
            outFdrLvls.push(findRes.level);
            outFdrCounts.push(findRes.n);
          }
        });
      }
      return {
        'levels': outFdrLvls,
        'counts': outFdrCounts
      }
    }
  },

  Annotation: {
    id(hit) {
      return hit._id;
    },

    sumFormula(hit) {
      return hit._source.sf;
    },

    possibleCompounds(hit) {
      const ids = hit._source.comp_ids;
      const names = hit._source.comp_names;
      let compounds = [];
      for (var i = 0; i < names.length; i++) {
        let id = ids[i];
        let infoURL;
        if (hit._source.db_name == 'HMDB') {
          infoURL = `http://www.hmdb.ca/metabolites/${id}`;
        } else if (hit._source.db_name == 'ChEBI') {
          infoURL = `http://www.ebi.ac.uk/chebi/searchId.do?chebiId=${id}`;
        } else if (hit._source.db_name == 'SwissLipids') {
          infoURL = `http://swisslipids.org/#/entity/${id}`;
        } else if (hit._source.db_name == 'LIPID_MAPS') {
          infoURL = `http://www.lipidmaps.org/data/LMSDRecord.php?LMID=${id}`;
        }

        compounds.push({
          name: names[i],
          imageURL: `/mol-images/${hit._source.db_name}/${id}.svg`,
          information: [{database: hit._source.db_name, url: infoURL, databaseId: id}]
        });
      }
      return compounds;
    },

    adduct: (hit) => hit._source.adduct,

    mz: (hit) => parseFloat(hit._source.centroid_mzs[0]),

    fdrLevel: (hit) => hit._source.fdr,

    msmScore: (hit) => hit._source.msm,

    rhoSpatial: (hit) => hit._source.image_corr,

    rhoSpectral: (hit) => hit._source.pattern_match,

    rhoChaos: (hit) => hit._source.chaos,

    dataset(hit) {
      return Object.assign({_id: hit._source.ds_id}, hit);
    },

    peakChartData(hit) {
      const {sf_adduct, ds_meta, ds_config, ds_id, mz} = hit._source;
      const msInfo = ds_meta.MS_Analysis;
      const host = config.services.moldb_service_host,
        pol = msInfo.Polarity.toLowerCase() == 'positive' ? '+1' : '-1';

      let rp = mz / (ds_config.isotope_generation.isocalc_sigma * 2.35482),
        ppm = ds_config.image_generation.ppm,
        theorData = fetch(`http://${host}/v1/isotopic_pattern/${sf_adduct}/tof/${rp}/400/${pol}`);

      return theorData.then(res => res.json()).then(json => {
        let {data} = json;
        data.ppm = ppm;
        return JSON.stringify(data);
      }).catch(e => logger.error(e));
    },

    isotopeImages(hit) {
      const {iso_image_ids, centroid_mzs, total_iso_ints, min_iso_ints, max_iso_ints} = hit._source;
      return centroid_mzs.map(function(mz, i) {
        return {
          url: iso_image_ids[i] !== null ? `/${hit._source.ds_ion_img_storage}${config.img_upload.categories.iso_image.path}${iso_image_ids[i]}` : null,
          mz: parseFloat(mz),
          totalIntensity: total_iso_ints[i],
          minIntensity: min_iso_ints[i],
          maxIntensity: max_iso_ints[i]
        }
      });
    }
  },

  Mutation: {
    submitDataset(_, args) {
      const {name, path, metadataJson, datasetId, delFirst, priority, sync} = args;
      try {
        const payload = jwt.decode(args.jwt, config.jwt.secret);

        const metadata = JSON.parse(metadataJson);
        const body = JSON.stringify({
          id: datasetId,
          name: name,
          input_path: path,
          metadata: metadata,
          config: generateProcessingConfig(metadata),
          priority: priority,
          del_first: delFirst
        });

        const url = `http://${config.services.sm_engine_api_host}/v1/datasets/add`;
        let smAPIPromise = fetch(url, {
             method: 'POST',
             body: body,
             headers: {
                "Content-Type": "application/json"
             }})
          .then(() => {
            logger.info(`submitDataset success: ${datasetId} ${name}`);
            return "success"
          })
          .catch(e => {
            logger.error(`submitDataset error: ${e.message}\n`);
            return e.message
          });
        if (sync)
          return smAPIPromise;
      } catch (e) {
        logger.error(e);
        return e.message;
      }
    },

    resubmitDataset(_, args) {
      const {datasetId, priority, sync} = args;
      try {
        const payload = jwt.decode(args.jwt, config.jwt.secret);

        return checkPermissions(datasetId, payload)
          .then(() => {
            return db.select().from('dataset').where('id', '=', datasetId)
              .then(records => {
                const ds = records[0];
                const body = JSON.stringify({
                  id: ds.id,
                  name: ds.name,
                  input_path: ds.input_path,
                  metadata: ds.metadata,
                  config: ds.config,
                  priority: priority,
                  del_first: true
                });

                const url = `http://${config.services.sm_engine_api_host}/v1/datasets/add`;
                let smAPIPromise = fetch(url, { method: 'POST', body: body, headers: {
                  "Content-Type": "application/json"}})
                  .then(() => {
                    logger.info(`resubmitDataset success: ${ds.id} ${ds.name}`);
                    return "success";
                  })
                  .catch(e => {
                    logger.error(`resubmitDataset error: ${e.message}\n`);
                    return e.message
                  });
                if (sync)
                  return smAPIPromise;
              });
          })
      } catch (e) {
        logger.error(e);
        return e.message;
      }
    },

    updateMetadata(_, args) {
      const {datasetId, metadataJson, priority, sync} = args;
      try {
        const payload = jwt.decode(args.jwt, config.jwt.secret);
        const newMetadata = JSON.parse(metadataJson);
        const user = payload.name || payload.email;

        return checkPermissions(datasetId, payload)
          .then(() => {
            const body = JSON.stringify({
              metadata: newMetadata,
              config: generateProcessingConfig(newMetadata),
              name: newMetadata.metaspace_options.Dataset_Name || "",
              priority: priority
            });

            return db.select().from('dataset').where('id', '=', datasetId)
              .then(records => {
                const oldMetadata = records[0].metadata;
                metadataChangeSlackNotify(user, datasetId, oldMetadata, newMetadata);
              })
              .then(() => {
                const url = `http://${config.services.sm_engine_api_host}/v1/datasets/${datasetId}/update`;
                let smAPIPromise = fetch(url, { method: 'POST', body: body, headers: {
                    "Content-Type": "application/json"
                  }})
                  .then(() => {
                    logger.info(`updateMetadata success: ${datasetId}`);
                    return "success";
                  })
                  .catch( e => {
                    logger.error(`updateMetadata error: ${e.message}\n${e.stack}`);
                    metadataUpdateFailedSlackNotify(user, datasetId, e.message);
                  });
                if (sync)
                  return smAPIPromise;
              })
          })
      } catch (e) {
        logger.error(e);
        return e.message;
      }
    },

    deleteDataset(_, args) {
      const {datasetId, delRawData, sync} = args;

      try {
        const payload = jwt.decode(args.jwt, config.jwt.secret);
        return checkPermissions(datasetId, payload)
          .then( () => {
            const url = `http://${config.services.sm_engine_api_host}/v1/datasets/${datasetId}/delete`;
            let body = JSON.stringify({});
            // if (delRawData != undefined || delRawData == false)
            //   body = JSON.stringify({});
            // else
            //   body = JSON.stringify({ "del_raw": true });
            let smAPIPromise = fetch(url, {method: "POST", body: body, headers: {
                "Content-Type": "application/json"
              }})
              .catch( e => {
                logger.error(`deleteDataset error: ${e.message}\n${e.stack}`);
              });
            if (sync)
              return smAPIPromise;
          })
          .then(res => {
            logger.info(`deleteDataset success: ${datasetId}`);
            return "success";
          })
      } catch (e) {
        logger.error(e.message);
        return e.message;
      }
    },

    async addOpticalImage(_, {input}) {
      let {datasetId, imageUrl, transform} = input;
      const basePath = `http://localhost:${config.img_storage_port}`;
      if (imageUrl[0] == '/') {
        // imageUrl comes from the web application and should not include host/port.
        //
        // This is necessary for a Virtualbox installation because of port mapping,
        // and preferred for AWS installation because we're not charged for downloads
        // if internal network is used.
        //
        // TODO support image storage running on a separate host
<<<<<<< HEAD
        imageUrl = `http://localhost:${config.img_storage_port}${imageUrl}`;
=======
        imageUrl = basePath + imageUrl;
>>>>>>> 4136ecdc
      }
      const payload = jwt.decode(input.jwt, config.jwt.secret);
      try {
        await checkPermissions(datasetId, payload);
        const url = `http://${config.services.sm_engine_api_host}/v1/datasets/${datasetId}/add-optical-image`;
        const body = {url: imageUrl, transform};
        let processOptImage = await fetch(url, {
          method: 'POST',
          body: JSON.stringify(body),
          headers: {'Content-Type': 'application/json'}});
        checkFetchRes(processOptImage);
        return 'success';
      } catch (e) {
        logger.error(e.message);
        return e.message;
      }
    },

    async deleteOpticalImage(_, args) {
      let {datasetId} = args;
      const payload = jwt.decode(args.jwt, config.jwt.secret);
      const url = `http://${config.services.sm_engine_api_host}/v1/datasets/${datasetId}/del-optical-image`;
      try {
        await checkPermissions(datasetId, payload);
        let dbDelFetch = await fetch(url, {
          method: 'POST',
          body: JSON.stringify({datasetId}),
          headers: {'Content-Type': 'application/json'}});
        checkFetchRes(dbDelFetch);
        return 'success';
      } catch (e) {
        logger.error(e.message);
        return e.message;
      }
    }
  },

  Subscription: {
    datasetStatusUpdated: {
      subscribe: () => pubsub.asyncIterator('datasetStatusUpdated'),
      resolve: payload => { return payload; }
    },

    datasetDeleted: {
      subscribe: () => pubsub.asyncIterator('datasetDeleted'),
      resolve: payload => { return payload; }
    }
  }
};

module.exports = Resolvers;<|MERGE_RESOLUTION|>--- conflicted
+++ resolved
@@ -174,7 +174,6 @@
 
     opticalImageUrl(_, {datasetId, zoom}) {
       const intZoom = zoom <= 1.5 ? 1 : (zoom <= 3 ? 2 : (zoom <= 6 ? 4 : 8));
-<<<<<<< HEAD
       return db.select().from('optical_image')
                .where('ds_id', '=', datasetId)
                .where('zoom', '=', intZoom)
@@ -187,20 +186,6 @@
                .catch((e) => {
                  logger.error(e);
                })
-=======
-      return pg.select().from('optical_image')
-          .where('ds_id', '=', datasetId)
-          .where('zoom', '=', intZoom)
-          .then(records => {
-              if (records.length > 0)
-                  return '/optical_images/' + records[0].id;
-              else
-                  return null;
-          })
-          .catch((e) => {
-              logger.error(e);
-          })
->>>>>>> 4136ecdc
     },
 
     rawOpticalImage(_, {datasetId}) {
@@ -557,7 +542,6 @@
 
     async addOpticalImage(_, {input}) {
       let {datasetId, imageUrl, transform} = input;
-      const basePath = `http://localhost:${config.img_storage_port}`;
       if (imageUrl[0] == '/') {
         // imageUrl comes from the web application and should not include host/port.
         //
@@ -566,11 +550,7 @@
         // if internal network is used.
         //
         // TODO support image storage running on a separate host
-<<<<<<< HEAD
         imageUrl = `http://localhost:${config.img_storage_port}${imageUrl}`;
-=======
-        imageUrl = basePath + imageUrl;
->>>>>>> 4136ecdc
       }
       const payload = jwt.decode(input.jwt, config.jwt.secret);
       try {
