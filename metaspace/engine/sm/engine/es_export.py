from elasticsearch import Elasticsearch, NotFoundError, ElasticsearchException
from elasticsearch.helpers import bulk, BulkIndexError
from elasticsearch.client import IndicesClient
import logging
from collections import defaultdict
import pandas as pd

from sm.engine.util import SMConfig

logger = logging.getLogger('engine')

ANNOTATION_COLUMNS = ["sf", "sf_adduct",
                      "chaos", "image_corr", "pattern_match", "total_iso_ints", "min_iso_ints", "max_iso_ints", "msm",
                      "adduct", "job_id", "fdr",
                      "iso_image_ids", "polarity"]

ANNOTATIONS_SEL = '''SELECT
    m.sf AS sf,
    CONCAT(m.sf, m.adduct) AS sf_adduct,
    COALESCE(((m.stats -> 'chaos'::text)::text)::real, 0::real) AS chaos,
    COALESCE(((m.stats -> 'spatial'::text)::text)::real, 0::real) AS image_corr,
    COALESCE(((m.stats -> 'spectral'::text)::text)::real, 0::real) AS pattern_match,
    (m.stats -> 'total_iso_ints'::text) AS total_iso_ints,
    (m.stats -> 'min_iso_ints'::text) AS min_iso_ints,
    (m.stats -> 'max_iso_ints'::text) AS max_iso_ints,
    COALESCE(m.msm, 0::real) AS msm,
    m.adduct AS adduct,
    j.id AS job_id,
<<<<<<< HEAD
    m.fdr as pass_fdr,
    m.iso_image_ids as iso_image_ids,
    ds.config->'isotope_generation'->'charge'->'polarity' as polarity
=======
    m.fdr AS fdr,
    m.iso_image_ids AS iso_image_ids,
    ds.config->'isotope_generation'->'charge'->'polarity' AS polarity
>>>>>>> 10b48f21
FROM iso_image_metrics m
JOIN job j ON j.id = m.job_id
JOIN dataset ds ON ds.id = j.ds_id
WHERE ds.id = %s AND m.db_id = %s
ORDER BY COALESCE(m.msm, 0::real) DESC'''

DATASET_SEL = '''SELECT
<<<<<<< HEAD
    dataset.id,
    name,
    config,
    metadata,
    input_path,
    upload_dt,
    dataset.status,
    to_char(max(finish), 'YYYY-MM-DD HH24:MI:SS'),
    is_public,
    mol_dbs
=======
    dataset.id AS ds_id,
    name AS ds_name,
    config AS ds_config,
    metadata AS ds_meta,
    input_path AS ds_input_path,
    upload_dt AS ds_upload_dt,
    dataset.status AS ds_status,
    to_char(max(finish), 'YYYY-MM-DD HH24:MI:SS') as ds_last_finished,
    is_public AS ds_is_public,
    acq_geometry AS ds_acq_geometry,
    ion_img_storage_type AS ds_ion_img_storage
>>>>>>> 10b48f21
FROM dataset LEFT JOIN job ON job.ds_id = dataset.id
WHERE dataset.id = %s
GROUP BY dataset.id'''

DATASET_COLUMNS = ('ds_id', 'ds_name', 'ds_config', 'ds_meta', 'ds_input_path',
<<<<<<< HEAD
                   'ds_upload_dt', 'ds_status', 'ds_last_finished', 'ds_is_public', "ds_mol_dbs")
=======
                   'ds_upload_dt', 'ds_status', 'ds_last_finished',
                   'ds_is_public', 'ds_acq_geometry', 'ds_ion_img_storage')
DS_COLUMNS_TO_SKIP_IN_ANN = ('ds_acq_geometry')
>>>>>>> 10b48f21


def init_es_conn(es_config):
    hosts = [{"host": es_config['host'], "port": int(es_config['port'])}]
    http_auth = (es_config['user'], es_config['password']) if 'user' in es_config else None
    return Elasticsearch(hosts=hosts, http_auth=http_auth)


class ESIndexManager(object):
    def __init__(self, es_config=None):
        if not es_config:
            es_config = SMConfig.get_conf()['elasticsearch']
        self._es = init_es_conn(es_config)
        self._ind_client = IndicesClient(self._es)

    def internal_index_name(self, alias):
        yin, yang = '{}-yin'.format(alias), '{}-yang'.format(alias)
        assert not (self.exists_index(yin) and self.exists_index(yang)), \
            'Only one of {} and {} should exist'.format(yin, yang)

        if self.exists_index(yin):
            return yin
        elif self.exists_index(yang):
            return yang
        else:
            return yin

    def create_index(self, index):
        dynamic_templates = [{
            "strings": {
                "match_mapping_type": "string",
                    "mapping": {
                        "type": "keyword"}}
        }]
        body = {
            "settings": {
                "index": {
                    "number_of_shards": 1,
                    "number_of_replicas": 0,
                    "max_result_window": 2147483647,
                    "analysis": {
                        "analyzer": {
                            "analyzer_keyword": {
                                "tokenizer": "keyword",
                                "filter": "lowercase"}}}}},
            "mappings": {
                "dataset": {
                    "dynamic_templates": dynamic_templates,
                    "properties": {
                        "ds_id": {"type": "keyword"}
                    }
                },
                "annotation": {
                    "dynamic_templates": dynamic_templates,
                    "properties": {
                        "ds_id": {"type": "keyword"},
                        "comp_names": {
                            "type": "text",
                            "analyzer": "analyzer_keyword"},
                        "chaos": {"type": "float"},
                        "image_corr": {"type": "float"},
                        "pattern_match": {"type": "float"},
                        "total_iso_ints": {"type": "float"},
                        "min_iso_ints": {"type": "float"},
                        "max_iso_ints": {"type": "float"},
                        "msm": {"type": "float"},
                        "fdr": {"type": "float"}}}}}

        if not self._ind_client.exists(index):
            out = self._ind_client.create(index=index, body=body)
            logger.info('Index {} created\n{}'.format(index, out))
        else:
            logger.info('Index {} already exists'.format(index))

    def delete_index(self, index):
        if self._ind_client.exists(index):
            out = self._ind_client.delete(index)
            logger.info('Index {} deleted: {}'.format(index, out))

    def exists_index(self, index):
        return self._ind_client.exists(index)

    def another_index_name(self, index):
        assert index.endswith('yin') or index.endswith('yang')

        if index.endswith('yin'):
            return index.replace('yin', 'yang')
        else:
            return index.replace('yang', 'yin')

    def remap_alias(self, new_index, alias='sm'):
        old_index = self.another_index_name(new_index)
        logger.info('Remapping {} alias: {} -> {}'.format(alias, old_index, new_index))

        self._ind_client.update_aliases({
            "actions": [{"add": {"index": new_index, "alias": alias}}]
        })
        if self._ind_client.exists_alias(old_index, alias):
            self._ind_client.update_aliases({
                "actions": [{"remove": {"index": old_index, "alias": alias}}]
            })
            out = self._ind_client.delete(index=old_index)
            logger.info('Index {} deleted: {}'.format(old_index, out))


class ESExporter(object):
    def __init__(self, db, es_config=None):
        self.sm_config = SMConfig.get_conf()
        if not es_config:
            es_config = self.sm_config['elasticsearch']
        self._es = init_es_conn(es_config)
        self._db = db
        self.index = es_config['index']

    def _remove_mol_db_from_dataset(self, ds_id, mol_db):
        dataset = self._es.get_source(self.index, id=ds_id, doc_type='dataset')
        dataset['annotation_counts'] = \
            [entry for entry in dataset.get('annotation_counts', [])
                   if not (entry['db']['name'] == mol_db.name and
                           entry['db']['version'] == mol_db.version)]
        self._es.update(self.index, id=ds_id, body={'doc': dataset}, doc_type='dataset')
        return dataset

    def _ds_add_derived_fields(self, dataset):
        submitter = dataset.get('ds_meta', {}).get('Submitted_By', {}).get('Submitter', None)
        if submitter:
            dataset['ds_submitter'] = submitter.get('First_Name', '') + ' ' + submitter.get('Surname', '')
            dataset['ds_submitter_email'] = submitter.get('Email', '')

    def _ds_get_by_id(self, ds_id):
        dataset = self._db.select_with_fields(DATASET_SEL, params=(ds_id,))[0]
        self._ds_add_derived_fields(dataset)
        return dataset

    def sync_dataset(self, ds_id):
        dataset = self._ds_get_by_id(ds_id)
        if self._es.exists(index=self.index, doc_type='dataset', id=ds_id):
            self._es.update(index=self.index, id=ds_id, doc_type='dataset', body={'doc': dataset})
        else:
            self._es.index(index=self.index, id=ds_id, doc_type='dataset', body=dataset)

    def _get_mol_by_sf_df(self, mol_db):
        by_sf = mol_db.get_molecules().groupby('sf')
        mol_by_sf_df = pd.concat([by_sf.apply(lambda df: df.mol_id.values),
                                  by_sf.apply(lambda df: df.mol_name.values)], axis=1)
        mol_by_sf_df.columns = ['mol_ids', 'mol_names']
        return mol_by_sf_df

    def _add_ds_attrs_to_ann(self, ann, ds_attrs):
        for attr in ds_attrs:
            if attr not in DS_COLUMNS_TO_SKIP_IN_ANN:
                ann[attr] = ds_attrs[attr]

    def index_ds(self, ds_id, mol_db, isocalc):
        try:
            dataset = self._remove_mol_db_from_dataset(ds_id, mol_db)
        except NotFoundError:
            dataset = self._ds_get_by_id(ds_id)
        if 'annotation_counts' not in dataset:
            dataset['annotation_counts'] = []

        annotation_counts = defaultdict(int)
        fdr_levels = [5, 10, 20, 50]

        annotations = self._db.select_with_fields(ANNOTATIONS_SEL, params=(ds_id, mol_db.id))
        logger.info('Indexing {} documents: {}, {}'.format(len(annotations), ds_id, mol_db))

        n = 100
        to_index = []
        mol_by_sf_df = self._get_mol_by_sf_df(mol_db)
        for d in annotations:
            self._add_ds_attrs_to_ann(d, dataset)
            d['db_name'] = mol_db.name
            d['db_version'] = mol_db.version
            sf = d['sf']
            d['comp_ids'] = mol_by_sf_df.mol_ids.loc[sf][:50].tolist()  # to prevent ES 413 Request Entity Too Large error
            d['comp_names'] = mol_by_sf_df.mol_names.loc[sf][:50].tolist()
            mzs, _ = isocalc.ion_centroids(d['sf'], d['adduct'])
            d['centroid_mzs'] = list(mzs)
            d['mz'] = mzs[0]
            d['ion_add_pol'] = '[M{}]{}'.format(d['adduct'], d['polarity'])

            fdr = round(d['fdr'] * 100, 2)
            # assert fdr in fdr_levels
            annotation_counts[fdr] += 1

            add_str = d['adduct'].replace('+', 'plus_').replace('-', 'minus_')
            to_index.append({
                '_index': self.index,
                '_type': 'annotation',
                '_id': '{}_{}_{}_{}_{}'.format(d['ds_id'], mol_db.name, mol_db.version,
                                               d['sf'], add_str),
                '_source': d
            })

            if len(to_index) >= n:
                bulk(self._es, actions=to_index, timeout='60s')
                to_index = []

        bulk(self._es, actions=to_index, timeout='60s')
        for i, level in enumerate(fdr_levels[1:]):
            annotation_counts[level] += annotation_counts[fdr_levels[i]]
        dataset['annotation_counts'].append({
            'db': {'name': mol_db.name, 'version': mol_db.version},
            'counts': [{'level': level, 'n': annotation_counts[level]} for level in fdr_levels]
        })
        self._es.index(self.index, doc_type='dataset', body=dataset, id=ds_id)

    def delete_ds(self, ds_id, mol_db=None):
        """
        If mol_db passed, only annotation statistics are updated in the dataset document. DS document won't be deleted

        :param ds_id: str
        :param mol_db: sm.engine.MolecularDB
        :return:
        """
        logger.info('Deleting or updating dataset document in ES: %s, %s', ds_id, mol_db)

        must = [{'term': {'ds_id': ds_id}}]
        body = {
            'query': {
                'constant_score': {
                    'filter': {
                        'bool': {'must': must}}}}
        }

        try:
            if mol_db:
                self._remove_mol_db_from_dataset(ds_id, mol_db)
            else:
                self._es.delete(id=ds_id, index=self.index, doc_type='dataset')
        except ElasticsearchException as e:
            logger.warning('Dataset deletion failed: %s', e)

        logger.info('Deleting annotation documents from ES: %s, %s', ds_id, mol_db)

        if mol_db:
            must.append({'term': {'db_name': mol_db.name}})
            must.append({'term': {'db_version': mol_db.version}})

        try:
            resp = self._es.delete_by_query(index=self.index, body=body,
                                            doc_type='annotation', conflicts='proceed')
            logger.debug(resp)
        except ElasticsearchException as e:
            logger.warning('Annotation deletion failed: %s', e)<|MERGE_RESOLUTION|>--- conflicted
+++ resolved
@@ -26,15 +26,9 @@
     COALESCE(m.msm, 0::real) AS msm,
     m.adduct AS adduct,
     j.id AS job_id,
-<<<<<<< HEAD
-    m.fdr as pass_fdr,
-    m.iso_image_ids as iso_image_ids,
-    ds.config->'isotope_generation'->'charge'->'polarity' as polarity
-=======
     m.fdr AS fdr,
     m.iso_image_ids AS iso_image_ids,
     ds.config->'isotope_generation'->'charge'->'polarity' AS polarity
->>>>>>> 10b48f21
 FROM iso_image_metrics m
 JOIN job j ON j.id = m.job_id
 JOIN dataset ds ON ds.id = j.ds_id
@@ -42,42 +36,24 @@
 ORDER BY COALESCE(m.msm, 0::real) DESC'''
 
 DATASET_SEL = '''SELECT
-<<<<<<< HEAD
-    dataset.id,
-    name,
-    config,
-    metadata,
-    input_path,
-    upload_dt,
-    dataset.status,
-    to_char(max(finish), 'YYYY-MM-DD HH24:MI:SS'),
-    is_public,
-    mol_dbs
-=======
     dataset.id AS ds_id,
     name AS ds_name,
     config AS ds_config,
-    metadata AS ds_meta,
+    metadata AS ds_metadata,
     input_path AS ds_input_path,
     upload_dt AS ds_upload_dt,
     dataset.status AS ds_status,
-    to_char(max(finish), 'YYYY-MM-DD HH24:MI:SS') as ds_last_finished,
-    is_public AS ds_is_public,
+    to_char(max(finish), 'YYYY-MM-DD HH24:MI:SS') AS ds_last_finished,
+    is_public AS ds_public,
+    mol_dbs AS ds_mol_dbs,
+    adducts AS ds_adducts,
     acq_geometry AS ds_acq_geometry,
     ion_img_storage_type AS ds_ion_img_storage
->>>>>>> 10b48f21
 FROM dataset LEFT JOIN job ON job.ds_id = dataset.id
 WHERE dataset.id = %s
 GROUP BY dataset.id'''
 
-DATASET_COLUMNS = ('ds_id', 'ds_name', 'ds_config', 'ds_meta', 'ds_input_path',
-<<<<<<< HEAD
-                   'ds_upload_dt', 'ds_status', 'ds_last_finished', 'ds_is_public', "ds_mol_dbs")
-=======
-                   'ds_upload_dt', 'ds_status', 'ds_last_finished',
-                   'ds_is_public', 'ds_acq_geometry', 'ds_ion_img_storage')
-DS_COLUMNS_TO_SKIP_IN_ANN = ('ds_acq_geometry')
->>>>>>> 10b48f21
+DS_COLUMNS_TO_SKIP_IN_ANN = ('ds_acq_geometry',)
 
 
 def init_es_conn(es_config):
