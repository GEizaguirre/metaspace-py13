"""

:synopsis: Access to datasets stored in a local directory or on S3

.. moduleauthor:: Vitaly Kovalev <intscorpio@gmail.com>
"""
from os.path import exists, join, split
from os import listdir
import re
from shutil import copytree, copy
from subprocess import CalledProcessError
import logging
import boto3
from botocore.exceptions import ClientError
from boto3.s3.transfer import S3Transfer

from sm.engine.util import cmd_check, SMConfig


logger = logging.getLogger('sm-engine')


def split_s3_path(path):
    """ Returns a pair (bucket, key) """
    return path.split('s3a://')[-1].split('/', 1)


def split_local_path(path):
    return path.split('file://')[-1]


def delete_s3_path(bucket, path, s3):
    try:
        bucket_obj = s3.Bucket(bucket)
        for obj in bucket_obj.objects.filter(Prefix=path):
            s3.Object(bucket, obj.key).delete()
        logger.info('Successfully deleted "%s"', path)
    except CalledProcessError as e:
        logger.warning('Deleting "%s" error: %s', path, e.message)


def delete_local_path(path):
    try:
        cmd_check('rm -rf {}', path)
        logger.info('Successfully deleted "%s"', path)
    except CalledProcessError as e:
        logger.warning('Deleting %s error: %s', path, e.message)


class LocalWorkDir(object):

    def __init__(self, base_path, ds_id):
        self.ds_path = join(base_path, ds_id)

    @property
    def ms_file_path(self):
        ms_file_extension = SMConfig.get_conf()['ms_files']['extensions'][0]
        ms_file_names = [fn for fn in listdir(self.ds_path) \
            if re.search(r'\.{}$'.format(ms_file_extension), fn, re.IGNORECASE)]
        return join(self.ds_path, ms_file_names[0]) if ms_file_names else ''

    @property
    def txt_path(self):
        return join(self.ds_path, 'ds.txt')

    @property
    def coord_path(self):
        return join(self.ds_path, 'ds_coord.txt')

    def exists(self, path):
        if exists(split_local_path(path)):
            logger.info('Path %s already exists', path)
            return True
        else:
            return False

    def clean(self):
        delete_local_path(self.ds_path)

    def copy(self, source, dest, is_file=False):
        if is_file:
            folder, _ = split(dest)
            cmd_check('mkdir -p {}', folder)
            copy(source, dest)
        else:
            copytree(source, dest)


class S3WorkDir(object):

    def __init__(self, base_path, ds_id, s3, s3transfer):
        self.s3 = s3
        self.s3transfer = s3transfer
        self.bucket, path = split_s3_path(base_path)
        self.ds_path = join(path, ds_id)

    @property
    def txt_path(self):
        return join(self.bucket, self.ds_path, 'ds.txt')

    @property
    def coord_path(self):
        return join(self.bucket, self.ds_path, 'ds_coord.txt')

    def clean(self):
        delete_s3_path(self.bucket, self.ds_path, self.s3)

    def exists(self, path):
        try:
            self.s3.Object(*split_s3_path(path)).load()
        except ClientError as e:
            if e.response['Error']['Code'] == "404":
                return False
            else:
                raise e
        else:
            logger.info('Path s3://%s/%s already exists', self.bucket, path)
            return True

    def copy(self, local, remote):
        logger.info('Coping DS text files to S3...')
        self.s3transfer.upload_file(local, *split_s3_path(remote))


def local_path(path):
    return 'file://' + path


def s3_path(path):
    return 's3a://{}'.format(path)


class WorkDirManager(object):
    """ Provides access to the work directory of the target dataset

    Args
    ----
    ds_id : str
        Dataset unique id
    """
    def __init__(self, ds_id):
        self.sm_config = SMConfig.get_conf()

        if not self.sm_config['fs'].get('s3_base_path', None):
            self.local_fs_only = True
        elif not self.sm_config['fs']['s3_base_path']:
            self.local_fs_only = True
        else:
            self.local_fs_only = False

<<<<<<< HEAD
        self.s3 = boto3.session.Session().resource('s3')
        self.s3transfer = S3Transfer(boto3.client('s3', self.sm_config['aws']['aws_region']))
=======
        cred_dict = dict(aws_access_key_id=self.sm_config['aws']['aws_access_key_id'],
                         aws_secret_access_key=self.sm_config['aws']['aws_secret_access_key'])
        session = boto3.session.Session(**cred_dict)
        self.s3 = session.resource('s3')
        self.s3transfer = S3Transfer(boto3.client('s3', 'eu-west-1', **cred_dict))
>>>>>>> d3570859

        self.local_dir = LocalWorkDir(self.sm_config['fs']['base_path'], ds_id)
        if not self.local_fs_only:
            self.remote_dir = S3WorkDir(self.sm_config['fs']['s3_base_path'], ds_id, self.s3, self.s3transfer)

    @property
    def txt_path(self):
        if self.local_fs_only:
            return self._spark_path(self.local_dir.txt_path)
        else:
            return self._spark_path(self.remote_dir.txt_path)

    @property
    def coord_path(self):
        if self.local_fs_only:
            return self._spark_path(self.local_dir.coord_path)
        else:
            return self._spark_path(self.remote_dir.coord_path)

    def _spark_path(self, path):
        if self.local_fs_only:
            return local_path(path)
        else:
            return s3_path(path)

    def copy_input_data(self, input_data_path):
        """ Copy mass spec files from input path to a dataset work directory

        Args
        ----
        input_data_path : str
            Path to input files
        """
        logger.info('Copying data from %s to %s', input_data_path, self.local_dir.ds_path)

        if input_data_path.startswith('s3a://'):
            cmd_check('mkdir -p {}', self.local_dir.ds_path)
            bucket_name, inp_path = split_s3_path(input_data_path)

            bucket = self.s3.Bucket(bucket_name)
            for obj in bucket.objects.filter(Prefix=inp_path):
                if not obj.key.endswith('/'):
                    path = join(self.local_dir.ds_path, obj.key.split('/')[-1])
                    self.s3transfer.download_file(bucket_name, obj.key, path)
        else:
            self.local_dir.copy(input_data_path, self.local_dir.ds_path)

    def del_input_data(self, input_data_path):
        if input_data_path.startswith('s3a://'):
            bucket, path = split_s3_path(input_data_path)
            delete_s3_path(bucket, path, self.s3)
        else:
            delete_local_path(input_data_path)

    def clean(self):
        self.local_dir.clean()
        if not self.local_fs_only:
            self.remote_dir.clean()

    def upload_to_remote(self):
        self.remote_dir.copy(self.local_dir.coord_path, self.remote_dir.coord_path)
        self.remote_dir.copy(self.local_dir.txt_path, self.remote_dir.txt_path)

    def exists(self, path):
        if self.local_fs_only:
            return self.local_dir.exists(path)
        else:
            return self.remote_dir.exists(path)<|MERGE_RESOLUTION|>--- conflicted
+++ resolved
@@ -148,16 +148,11 @@
         else:
             self.local_fs_only = False
 
-<<<<<<< HEAD
-        self.s3 = boto3.session.Session().resource('s3')
-        self.s3transfer = S3Transfer(boto3.client('s3', self.sm_config['aws']['aws_region']))
-=======
         cred_dict = dict(aws_access_key_id=self.sm_config['aws']['aws_access_key_id'],
                          aws_secret_access_key=self.sm_config['aws']['aws_secret_access_key'])
         session = boto3.session.Session(**cred_dict)
         self.s3 = session.resource('s3')
         self.s3transfer = S3Transfer(boto3.client('s3', 'eu-west-1', **cred_dict))
->>>>>>> d3570859
 
         self.local_dir = LocalWorkDir(self.sm_config['fs']['base_path'], ds_id)
         if not self.local_fs_only:
