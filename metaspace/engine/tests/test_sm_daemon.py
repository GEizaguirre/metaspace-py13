--- conflicted
+++ resolved
@@ -123,13 +123,8 @@
     sm_daemon._on_failure = on_failure
     sm_daemon._action_queue_consumer = QueueConsumer(sm_config['rabbitmq'], ACTION_QDESC,
                                                      callback, on_success, on_failure,
-<<<<<<< HEAD
-                                                     logger_name='daemon')
-    run_sm_daemon_thread(sm_daemon)
-=======
-                                                     logger_name='sm-daemon', poll_interval=0.1)
+                                                     logger_name='daemon', poll_interval=0.1)
     run_sm_daemon(sm_daemon)
->>>>>>> 2d0308cc
 
     callback.assert_called_once_with(msg)
     on_success.assert_called_once_with(msg)
