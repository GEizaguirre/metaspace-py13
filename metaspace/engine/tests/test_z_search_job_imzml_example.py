--- conflicted
+++ resolved
@@ -76,13 +76,8 @@
         ds_id = '2000-01-01_00h00m'
         db.insert(Dataset.DS_INSERT, [(ds_id, test_ds_name, input_dir_path, upload_dt,
                                        '{}', ds_config_str, DatasetStatus.QUEUED)])
-<<<<<<< HEAD
-
         img_store = ImageStoreServiceWrapper(sm_config['services']['img_service_url'])
         job = SearchJob(img_store=img_store)
-=======
-        job = SearchJob()
->>>>>>> 4efd3a55
         job._sm_config['rabbitmq'] = {}  # avoid talking to RabbitMQ during the test
         ds = Dataset.load(db, ds_id)
         job.run(ds)
