--- conflicted
+++ resolved
@@ -30,12 +30,7 @@
 
 <script>
  import FILTER_SPECIFICATIONS from '../filterSpecs';
-<<<<<<< HEAD
- import {fetchOptionListsQuery} from '../api/metadata';
  import * as assert from 'assert';
-=======
->>>>>>> cab518eb
- import deepcopy from 'deepcopy';
 
  const orderedFilterKeys = [
    'database',
@@ -74,30 +69,9 @@
  export default {
    name: 'filter-panel',
    props: ["level"],
-<<<<<<< HEAD
    components: filterComponents,
-   apollo: {
-     optionLists_: {
-       query: fetchOptionListsQuery,
-       update: data => data,
-       result({data}) {
-         if (data)
-           this.optionLists = deepcopy(data)
-       }
-     }
-=======
-   components: {
-     // TODO: fetch these from filterSpecs.js
-     InputFilter,
-     SingleSelectFilter,
-     MultiSelectFilter,
-     DatasetNameFilter,
-     MzFilter,
-     SearchBox
-   },
    mounted() {
      this.$store.dispatch('initFilterLists');
->>>>>>> cab518eb
    },
    computed: {
      filter() {
