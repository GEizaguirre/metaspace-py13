--- conflicted
+++ resolved
@@ -7,31 +7,6 @@
   [key: string]: T;
 }
 
-<<<<<<< HEAD
-export const DEFAULT_FILTER: Dictionary<any> = {
-  database: FILTER_SPECIFICATIONS.database.initialValue,
-  institution: undefined,
-  submitter: undefined,
-  datasetIds: undefined,
-  minMSM: undefined,
-  compoundName: undefined,
-  adduct: undefined,
-  mz: undefined,
-  fdrLevel: 0.1,
-  polarity: undefined,
-  organism: undefined,
-  organismPart: undefined,
-  condition: undefined,
-  growthConditions: undefined,
-  ionisationSource: undefined,
-  maldiMatrix: undefined,
-  analyzerType: undefined,
-  simpleQuery: '',
-  metadataType: FILTER_SPECIFICATIONS.metadataType.initialValue
-};
-
-=======
->>>>>>> cab518eb
 const FILTER_TO_URL: Dictionary<string> = {
   database: 'db',
   institution: 'lab',
