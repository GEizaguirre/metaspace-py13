import gql from 'graphql-tag';

export const datasetListQuery =
  gql`query GetDatasets($dFilter: DatasetFilter, $query: String, $inpFdrLvls: [Float!]!) {
    allDatasets(offset: 0, limit: 100, filter: $dFilter, simpleQuery: $query) {
      id
      name
      institution
      submitter {
        name
        surname
        email
      }
      polarity
      ionisationSource
      analyzer {
        type
        resolvingPower(mz: 400)
      }
      organism
      organismPart
      condition
      growthConditions
      metadataJson
      status
<<<<<<< HEAD
      metadataType
=======
      fdrCounts(inpFdrLvls: $inpFdrLvls) {
        levels
        counts
      }
>>>>>>> 48246da4
    }
  }`;

export const datasetCountQuery =
  gql`query CountDatasets($dFilter: DatasetFilter, $query: String) {
    countDatasets(filter: $dFilter, simpleQuery: $query)
  }`;

export const opticalImageQuery =
    gql`query ($datasetId: String!, $zoom: Float!) {
    opticalImageUrl(datasetId: $datasetId, zoom: $zoom)
  }`;

export const rawOpticalImageQuery =
    gql`query Q($ds_id: String!) {
    rawOpticalImage(datasetId: $ds_id) {
      url
      transform
    }
  }`;

export const submitDatasetQuery =
  gql`mutation ($jwt: String!, $path: String!, $value: String!) {
    submitDataset(jwt: $jwt, path: $path, metadataJson: $value, priority: 1)
  }`;

export const deleteDatasetQuery =
  gql`mutation ($jwt: String!, $id: String!) {
    deleteDataset(jwt: $jwt, datasetId: $id)
    deleteOpticalImage(jwt: $jwt, datasetId: $id)
  }`;

export const addOpticalImageQuery =
  gql`mutation ($jwt: String!, $imageUrl: String!,
                $datasetId: String!, $transform: [[Float]]!) {
    addOpticalImage(input: {jwt: $jwt, datasetId: $datasetId,
                            imageUrl: $imageUrl, transform: $transform})
  }`;

<<<<<<< HEAD
export const opticalImageQuery =
  gql`query ($datasetId: String!, $zoom: Float!) {
    opticalImageUrl(datasetId: $datasetId, zoom: $zoom)
  }`;

export const msAcqGeometryQuery =
  gql`query ($datasetId: String!) {
    dataset(id: $datasetId) {
      acquisitionGeometry
    }
=======
export const deleteOpticalImageQuery =
  gql`mutation ($jwt: String!, $id: String!) {
    deleteOpticalImage(jwt: $jwt, datasetId: $id)
>>>>>>> 48246da4
  }`;<|MERGE_RESOLUTION|>--- conflicted
+++ resolved
@@ -23,14 +23,11 @@
       growthConditions
       metadataJson
       status
-<<<<<<< HEAD
       metadataType
-=======
       fdrCounts(inpFdrLvls: $inpFdrLvls) {
         levels
         counts
       }
->>>>>>> 48246da4
     }
   }`;
 
@@ -70,10 +67,9 @@
                             imageUrl: $imageUrl, transform: $transform})
   }`;
 
-<<<<<<< HEAD
-export const opticalImageQuery =
-  gql`query ($datasetId: String!, $zoom: Float!) {
-    opticalImageUrl(datasetId: $datasetId, zoom: $zoom)
+export const deleteOpticalImageQuery =
+  gql`mutation ($jwt: String!, $id: String!) {
+    deleteOpticalImage(jwt: $jwt, datasetId: $id)
   }`;
 
 export const msAcqGeometryQuery =
@@ -81,9 +77,4 @@
     dataset(id: $datasetId) {
       acquisitionGeometry
     }
-=======
-export const deleteOpticalImageQuery =
-  gql`mutation ($jwt: String!, $id: String!) {
-    deleteOpticalImage(jwt: $jwt, datasetId: $id)
->>>>>>> 48246da4
   }`;